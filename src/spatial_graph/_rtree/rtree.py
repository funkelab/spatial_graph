from __future__ import annotations

import sys
from pathlib import Path
from typing import ClassVar

import numpy as np
import witty
from Cheetah.Template import Template

from spatial_graph._dtypes import DType

DEFINE_MACROS = [("RTREE_NOATOMICS", "1")] if sys.platform == "win32" else []
if sys.platform == "win32":  # pragma: no cover
    EXTRA_COMPILE_ARGS = ["/O2"]
else:
    EXTRA_COMPILE_ARGS = ["-O3", "-Wno-unreachable-code"]

SRC_DIR = Path(__file__).parent


def _build_wrapper(
    cls: type[RTree], item_dtype: str, coord_dtype: str, dims: int
) -> str:
    ############################################
    # create wrapper from template and compile #
    ############################################

    wrapper_template = Template(
        file=str(SRC_DIR / "wrapper_template.pyx"),
        compilerSettings={"directiveStartToken": "%"},
    )
    wrapper_template.item_dtype = DType(item_dtype)
    wrapper_template.coord_dtype = DType(coord_dtype)
    wrapper_template.dims = dims
    wrapper_template.c_distance_function = cls.c_distance_function
    wrapper_template.pyx_item_t_declaration = cls.pyx_item_t_declaration
    wrapper_template.c_item_t_declaration = cls.c_item_t_declaration
    wrapper_template.c_converter_functions = cls.c_converter_functions
    wrapper_template.c_equal_function = cls.c_equal_function

    return str(wrapper_template)


def _compile_tree(
    cls: type[RTree], item_dtype: str, coord_dtype: str, dims: int
) -> type:
    wrapper = _build_wrapper(cls, item_dtype, coord_dtype, dims)
    module = witty.compile_module(
        wrapper,
        source_files=[
            SRC_DIR / "src" / "rtree.h",
            SRC_DIR / "src" / "rtree.c",
            SRC_DIR / "src" / "config.h",
        ],
        extra_compile_args=EXTRA_COMPILE_ARGS,
        include_dirs=[str(SRC_DIR)],
        language="c",
        quiet=True,
        define_macros=DEFINE_MACROS,
    )
    return module.RTree


def create_wrapper(cls, item_dtype, coord_dtype, dims):
    item_dtype = DType(item_dtype)
    coord_dtype = DType(coord_dtype)

    ############################################
    # create wrapper from template and compile #
    ############################################

    src_dir = Path(__file__).parent
    wrapper_template = Template(
        file=str(src_dir / "wrapper_template.cpp"),
        compilerSettings={"directiveStartToken": "%"},
    )
    wrapper_template.item_dtype = item_dtype
    wrapper_template.coord_dtype = coord_dtype
    wrapper_template.dims = dims
    wrapper_template.c_distance_function = cls.c_distance_function
    wrapper_template.pyx_item_t_declaration = cls.pyx_item_t_declaration
    wrapper_template.c_item_t_declaration = cls.c_item_t_declaration
    wrapper_template.c_converter_functions = cls.c_converter_functions
    wrapper_template.c_equal_function = cls.c_equal_function

    wrapper = witty.compile_nanobind(
        str(wrapper_template),
        source_files=[
            src_dir / "src" / "rtree.h",
            src_dir / "src" / "rtree.c",
            src_dir / "src" / "config.h",
        ],
        extra_compile_args=EXTRA_COMPILE_ARGS,
        include_dirs=[str(src_dir)],
        language="c++",
        quiet=False,  # quiet=True,
        define_macros=DEFINE_MACROS,
    )

    return wrapper


class RTree:
    """A generic RTree implementation, compiled on-the-fly during
    instantiation.

    Args:

        item_dtype (``string``):

            The C type of the items to hold. Can be a scalar (e.g. ``uint64``)
            or an array of scalars (e.g., "uint64[3]").

        coord_dtype (``string``):

            The scalar C type to use for coordinates (e.g., ``float``).

        dims (``int``):

            The dimension of the r-tree.

    Subclassing:

        This generic implementation can be subclassed and modified in the
        following ways:

        The class members ``pyx_item_t_declaration`` and
        ``c_item_t_declaration`` can be overwritten to use custom ``item_t``
        structures. This will also require overwriting the
        ``c_converter_functions`` to translate between the PYX interface (where
        items are scalars or C arrays of scalars) and the C interface (the
        custom ``item_t`` type.

        The following constants and typedefs are available to use in the
        provided code:

            DIMS:

                A constant set to the value of ``dims``.

            item_base_t:

                The scalar type of the item (e.g., ``uint64``), regardless of
                whether this is a scalar or array item.
    """

    # overwrite in subclasses for custom item_t structures
    pyx_item_t_declaration: ClassVar[str] = ""
    c_item_t_declaration: ClassVar[str] = ""

    # overwrite in subclasses for custom converters
    c_converter_functions: ClassVar[str] = ""

    # overwrite in subclasses for custom item comparison code
    c_equal_function: ClassVar[str] = ""

    # overwrite in subclasses for custom distance computation
    c_distance_function: ClassVar[str] = ""

    def __init__(self, item_dtype: str, coord_dtype: str, dims: int):
        super().__init__()
        self.item_dtype = DType(item_dtype)
        self.coord_dtype = DType(coord_dtype)
        self.dims = dims

        tree_cls = _compile_tree(self.__class__, item_dtype, coord_dtype, dims)
        self._ctree = tree_cls()

    def insert_point_item(self, item, position):
        """Insert a single point item.

        To insert multiple points, use `insert_point_items`.
        """
        items = np.array([item], dtype=self.item_dtype.base)
        positions = position[np.newaxis]
        return self._ctree.insert_point_items(items, positions)

    def insert_point_items(self, items, positions):
        """Insert a list of point items.

        Args:

            items (ndarray):

                Array of shape `(n,)` (one scalar per item) or `(n, k)` (one
                array of `k` scalars per item).

            points (ndarray):

                Array of shape `(n, dims)`, the positions of the points to
                insert.
        """
        return self._ctree.insert_point_items(items, positions)

    def delete_item(self, item, bb_min, bb_max=None):
        """Delete a single item.

        To delete multiple items, use `delete_items`.
        """
        items = np.array([item], dtype=self.item_dtype.base)
        bb_mins = bb_min[np.newaxis, :]
        bb_maxs = None if bb_max is None else bb_max[np.newaxis, :]
        return self._ctree.delete_items(items, bb_mins, bb_maxs)

    def delete_items(self, items, bb_mins, bb_maxs=None):
        """Delete items by their content and bounding box.

        Delete items by their content and bounding box. Only items that match
        both the `items` row (a scalar or array, depending on `item_dtype`) and
        the exact coordinates of their bounding box will be deleted.

        Args:

            items (ndarray):

                Array of shape `(n,)` (one scalar per item) or `(n, k)` (one
                array of `k` scalars per item).

            bb_mins/bb_maxs (ndarray):

                Array of shape `(n, dims)`, the minimum/maximum points of the
                bounding boxes per item to delete.
        """
        return self._ctree.delete_items(items, bb_mins, bb_maxs)

    def count(self, bb_min, bb_max):
        """Count the number of items in a bounding box.

        Args:
            bb_min (np.ndarray): The minimum point of the bounding box.
            bb_max (np.ndarray): The maximum point of the bounding box.
        """
        return self._ctree.count(bb_min, bb_max)

    def search(self, bb_min, bb_max):
        """Search for items in a bounding box.

        Args:
            bb_min (np.ndarray): The minimum point of the bounding box.
            bb_max (np.ndarray): The maximum point of the bounding box.
        """
        return self._ctree.search(bb_min, bb_max)

    def nearest(self, point, k=1, return_distances=False):
        """Find the nearest items to a given point.

        Args:

            point (ndarray):

                The coordinates of the query point.

            k (int):

                The maximal number of items to return.

            return_distances (bool):

                If `True`, return a tuple of `(items, distances)`, where
                `distances` contains the distance of each found item to the
                query point.
        """
        return self._ctree.nearest(point, k, return_distances)

    def insert_bb_items(self, items, bb_mins, bb_maxs):
        """Insert items with bounding boxes.
        Args:

        items (ndarray):

            Array of shape `(n,)` (one scalar per item) or `(n, k)` (one
            array of `k` scalars per item).

        bb_mins/bb_maxs (ndarray):

<<<<<<< HEAD
    # overwrite in subclasses for custom converters
    c_converter_functions: ClassVar[str] = ""

    # overwrite in subclasses for custom item comparison code
    c_equal_function: ClassVar[str] = ""

    # overwrite in subclasses for custom distance computation
    c_distance_function: ClassVar[str] = ""

    def __new__(
        cls,
        item_dtype,
        coord_dtype,
        dims,
    ):
        wrapper = create_wrapper(cls, item_dtype, coord_dtype, dims)
        RTreeType = type(cls.__name__, (wrapper.RTree,), cls.__dict__.copy())
        return wrapper.RTree.__new__(RTreeType)

    def __init__(self, item_dtype, coord_dtype, dims):
        super().__init__()
        self.item_dtype = DType(item_dtype)

    def insert_point_item(self, item, position):
        """Insert a single point item.

        To insert multiple points, use `insert_point_items`.
=======
            Array of shape `(n, dims)`, the minimum/maximum points of the
            bounding boxes per item to insert.
>>>>>>> 75b9279d
        """
        return self._ctree.insert_bb_items(items, bb_mins, bb_maxs)

    def bounding_box(self):
        """Get the total bounding box of all items in this RTree."""
        return self._ctree.bounding_box()

    def __len__(self):
        """Get the number of items in this RTree."""
        return self._ctree.__len__()<|MERGE_RESOLUTION|>--- conflicted
+++ resolved
@@ -27,7 +27,7 @@
     ############################################
 
     wrapper_template = Template(
-        file=str(SRC_DIR / "wrapper_template.pyx"),
+        file=str(SRC_DIR / "wrapper_template.cpp"),
         compilerSettings={"directiveStartToken": "%"},
     )
     wrapper_template.item_dtype = DType(item_dtype)
@@ -46,7 +46,7 @@
     cls: type[RTree], item_dtype: str, coord_dtype: str, dims: int
 ) -> type:
     wrapper = _build_wrapper(cls, item_dtype, coord_dtype, dims)
-    module = witty.compile_module(
+    module = witty.compile_nanobind(
         wrapper,
         source_files=[
             SRC_DIR / "src" / "rtree.h",
@@ -55,50 +55,11 @@
         ],
         extra_compile_args=EXTRA_COMPILE_ARGS,
         include_dirs=[str(SRC_DIR)],
-        language="c",
+        language="c++",
         quiet=True,
         define_macros=DEFINE_MACROS,
     )
     return module.RTree
-
-
-def create_wrapper(cls, item_dtype, coord_dtype, dims):
-    item_dtype = DType(item_dtype)
-    coord_dtype = DType(coord_dtype)
-
-    ############################################
-    # create wrapper from template and compile #
-    ############################################
-
-    src_dir = Path(__file__).parent
-    wrapper_template = Template(
-        file=str(src_dir / "wrapper_template.cpp"),
-        compilerSettings={"directiveStartToken": "%"},
-    )
-    wrapper_template.item_dtype = item_dtype
-    wrapper_template.coord_dtype = coord_dtype
-    wrapper_template.dims = dims
-    wrapper_template.c_distance_function = cls.c_distance_function
-    wrapper_template.pyx_item_t_declaration = cls.pyx_item_t_declaration
-    wrapper_template.c_item_t_declaration = cls.c_item_t_declaration
-    wrapper_template.c_converter_functions = cls.c_converter_functions
-    wrapper_template.c_equal_function = cls.c_equal_function
-
-    wrapper = witty.compile_nanobind(
-        str(wrapper_template),
-        source_files=[
-            src_dir / "src" / "rtree.h",
-            src_dir / "src" / "rtree.c",
-            src_dir / "src" / "config.h",
-        ],
-        extra_compile_args=EXTRA_COMPILE_ARGS,
-        include_dirs=[str(src_dir)],
-        language="c++",
-        quiet=False,  # quiet=True,
-        define_macros=DEFINE_MACROS,
-    )
-
-    return wrapper
 
 
 class RTree:
@@ -274,38 +235,8 @@
 
         bb_mins/bb_maxs (ndarray):
 
-<<<<<<< HEAD
-    # overwrite in subclasses for custom converters
-    c_converter_functions: ClassVar[str] = ""
-
-    # overwrite in subclasses for custom item comparison code
-    c_equal_function: ClassVar[str] = ""
-
-    # overwrite in subclasses for custom distance computation
-    c_distance_function: ClassVar[str] = ""
-
-    def __new__(
-        cls,
-        item_dtype,
-        coord_dtype,
-        dims,
-    ):
-        wrapper = create_wrapper(cls, item_dtype, coord_dtype, dims)
-        RTreeType = type(cls.__name__, (wrapper.RTree,), cls.__dict__.copy())
-        return wrapper.RTree.__new__(RTreeType)
-
-    def __init__(self, item_dtype, coord_dtype, dims):
-        super().__init__()
-        self.item_dtype = DType(item_dtype)
-
-    def insert_point_item(self, item, position):
-        """Insert a single point item.
-
-        To insert multiple points, use `insert_point_items`.
-=======
             Array of shape `(n, dims)`, the minimum/maximum points of the
             bounding boxes per item to insert.
->>>>>>> 75b9279d
         """
         return self._ctree.insert_bb_items(items, bb_mins, bb_maxs)
 
