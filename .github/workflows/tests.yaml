--- conflicted
+++ resolved
@@ -16,12 +16,8 @@
     strategy:
       fail-fast: false
       matrix:
-<<<<<<< HEAD
         os: [ubuntu-latest, windows-latest, macos-latest]
         python-version: ["3.9", "3.10", "3.11", "3.12", "3.13"]
-=======
-        python-version: ["3.9", "3.10", "3.11"]
->>>>>>> c432f407
 
     steps:
       - uses: actions/checkout@v2
